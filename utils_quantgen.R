## `utils_quantgen.R' contains functions for quantitative genetics/genomics
## Copyright (C) 2013-2015 Institut National de la Recherche Agronomique (INRA)
## License: GPL-3+
## Persons: Timothée Flutre [cre,aut]
## Version: see below
## Download: https://github.com/timflutre/quantgen
##
## This program is free software: you can redistribute it and/or modify
## it under the terms of the GNU General Public License as published by
## the Free Software Foundation, either version 3 of the License, or
## (at your option) any later version.
##
## This program is distributed in the hope that it will be useful,
## but WITHOUT ANY WARRANTY; without even the implied warranty of
## MERCHANTABILITY or FITNESS FOR A PARTICULAR PURPOSE. See the
## GNU General Public License for more details.
##
## You should have received a copy of the GNU General Public License
## along with this program. If not, see <http://www.gnu.org/licenses/>.

utils_quantgen.version <- "1.4.0" # http://semver.org/

##' Read a large file as fast as possible
##'
##'
##' @param file
##' @param header
##' @param sep
##' @param ... optional arguments
##' @return data.frame
##' @author Timothée Flutre
read.table.fast <- function(file, header, sep="", ...){
  tmp <- read.table(file, header=header, nrows=5)
  colClasses <- sapply(tmp, class)
  if((tmp <- strsplit(p2f, "\\.")[[1]])[length(tmp)] == "gz"){
    nb.lines <- as.numeric(system(paste0("zcat ", file, " | wc -l"), intern=TRUE))
  } else
    nb.lines <- as.numeric(system(paste0("wc -l < ", file), intern=TRUE))
  read.table(file, header=header, nrows=nb.lines, colClasses=colClasses, sep=sep)
}

##' Return the Root Mean Squared Error
##'
##'
##' @title Root Mean Squared Error
##' @param error vector \hat{\theta}_i - \theta_i
##' @return numeric
##' @author Timothée Flutre
rmse <- function(error){
  sqrt(mean(error^2))
}

##' Return the Mean Absolute Error
##'
##'
##' @title Mean Absolute Error
##' @param error vector \hat{\theta}_i - \theta_i
##' @return numeric
##' @author Timothée Flutre
mae <- function(error){
  mean(abs(error))
}

##' Return the Mean Signed Difference
##'
##'
##' @title Mean Signed Difference
##' @param error vector \hat{\theta}_i - \theta_i
##' @return numeric
##' @author Timothée Flutre
msd <- function(error){
  mean(error)
}

##' Return the number of true positives, false positives, true negatives,
##' false negatives, true positive proportion (sensitivity), false positive
##' proportion, accuracy, true negative proportion (specificity), false
##' discovery proportion, false negative proportion and positive predictive
##' value (precision)
##'
##' Both input vectors should be sorted beforehand
##' @title Binary classification
##' @param known.nulls vector of booleans (TRUE if the null is true)
##' @param called.nulls vector of booleans (TRUE if the null is accepted)
##' @return vector with names
##' @author Timothée Flutre
binary.classif <- function(known.nulls, called.nulls){
  ## http://en.wikipedia.org/wiki/Sensitivity_and_specificity
  ##
  ##                                  CALLED
  ##                     Accepted null     Rejected null
  ##
  ##       true null         TN (U)            FP (V)          n0
  ## TRUTH
  ##       false null        FN (T)            TP (S)          n1
  ##
  ##                         a                 r               n
  stopifnot(is.vector(known.nulls), is.vector(called.nulls),
            length(known.nulls) == length(called.nulls),
            sum(! is.logical(known.nulls)) == 0,
            sum(! is.logical(called.nulls)) == 0)

  n <- length(known.nulls) # total number of tests
  n0 <- sum(known.nulls)   # nb of true nulls
  n1 <- n - n0             # nb of "false nulls" (i.e. "true alternatives")
  a <- sum(called.nulls)   # nb of accepted nulls ("called not significant")
  r <- n - a               # nb of rejected nulls ("called significant", "discoveries")

  ## true positive = reject a false null
  tp <- sum(which(! called.nulls) %in% which(! known.nulls))

  ## false positive = reject a true null (type I error, "false alarm")
  fp <- sum(which(! called.nulls) %in% which(known.nulls))

  ## true negatives = accept a true null
  tn <- sum(which(called.nulls) %in% which(known.nulls))

  ## false negatives = accept a false null (type II error, "miss")
  fn <- sum(which(called.nulls) %in% which(! known.nulls))

  tpp <- tp / n1        # true positive prop (sensitivity)
  fpp <- fp / n0        # false positive prop
  acc <- (tp + tn) / n  # accuracy
  tnp <- tn / n0        # true negative prop (specificity), = 1 - fpp
  fdp <- fp / r         # false discovery prop
  fnp <- fn / a         # false negative prop
  ppv <- tp / r         # positive predictive value (precision)

  return(c(n=n, n0=n0, n1=n1, a=a, r=r,
           tp=tp, fp=fp, tn=tn, fn=fn,
           tpp=tpp, fpp=fpp, acc=acc, tnp=tnp, fdp=fdp, fnp=fnp, ppv=ppv))
}

##' Random generation for the matrix normal distribution
##'
##' https://stat.ethz.ch/pipermail/r-help/2012-February/302442.html
##' http://en.wikipedia.org/wiki/Matrix_normal_distribution
##' @title Matrix normal distribution
##' @param nrow number of rows
##' @param ncol number of columns
##' @param n number of observations
##' @param M matrix of mean
##' @param U covariance matrix among rows
##' @param V covariance matrix among columns
##' @return matrix
##' @author Timothée Flutre
rmatvnorm <- function(nrow, ncol, n, M=NULL, U=NULL, V=NULL){
  if(is.null(M))
    M <- matrix(data=0, nrow=nrow, ncol=ncol)
  if(is.null(U))
    U <- diag(nrow)
  if(is.null(V))
    V <- diag(ncol)
  Z <- matrix(data=rnorm(n=nrow*ncol, mean=0, sd=1),
              nrow=nrow, ncol=ncol)
  return(M + sqrt(U) %*% Z %*% sqrt(V))
}

##' Stable computation of log_{10}(\sum_i w_i 10^x_i)
##'
##' Use equal weights if not specified
##' @title Log of weighted sum
##' @param x vector
##' @param weights weights
##' @return numeric
##' @author Timothée Flutre
log10.weighted.sum <- function(x, weights=NULL){
  if(is.null(weights))
    weights <- rep(1/length(x), length(x))
  max <- max(x)
  max + log10(sum(weights * 10^(x - max)))
}

##' Return the Moore-Penrose pseudo-inverse of a matrix
##'
##'
##' @title Pseudo-inverse
##' @param mat matrix
##' @return matrix
##' @author Timothée Flutre
mp.inv <- function(mat){
  mat.svd <- svd(mat)
  mat.svd$v %*% diag(1/mat.svd$d) %*% t(mat.svd$u)
}

read.table.gct <- function(file=NULL){
  ## GCT format: http://www.broadinstitute.org/cancer/software/genepattern/gp_guides/file-formats
  stopifnot(! is.null(file))
  tmp <- read.table(file, header=TRUE, row.names=1, skip=2)
  return(as.matrix(tmp[,-1], nrow=nrow(tmp), ncol=ncol(tmp)-1))
}

write.table.gct <- function(x=NULL, file=NULL, gzipped=TRUE){
  ## Write with column names ("id" followed by sample names)
  ## and row names (gene names)
  stopifnot(! is.null(x),
            ! is.null(rownames(x)),
            ! is.null(colnames(x)),
            ! is.null(file))

  ## check suffix
  f.split <- strsplit(file, "\\.")[[1]]
  if(length(f.split) == 1)
    stop("file has no suffix")
  suffix <- f.split[length(f.split)]
  if(gzipped && suffix != "gz"){
    stop("option 'gzipped' is set but file suffix is not 'gz'")
  } else if(! gzipped && suffix == "gz"){
    stop("option 'gzipped' is not set but file suffix is 'gz'")
  }

  ## make temporary data.frame
  tmp <- rbind(colnames(x), x)
  tmp <- cbind(c("id", rownames(x)), tmp)

  ## write file
  if(gzipped){
    write.table(x=tmp, file=gzfile(file), quote=FALSE, row.names=FALSE,
                col.names=FALSE, sep="\t")
  } else
    write.table(x=tmp, file=file, quote=FALSE, row.names=FALSE,
                col.names=FALSE, sep="\t")
}

##' Return the number of PCs that minimizes the average squared partial
##' correlation
##'
##' Shriner (Heredity, 2011)
##' @param X genotype matrix (0,1,2) with SNPs in rows and individuals in columns
##' @return integer
##' @author Shriner
getNbPCsMinimAvgSqPartCor <- function(X){
  if(nrow(X) < ncol(X))
    warning("input matrix doesn't seem to have genes/snps in rows and samples in columns")
  mu <- apply(X, 1, mean, na.rm=TRUE)
  X <- X - mu
  X2 <- cor(X, use="complete.obs")
  a <- eigen(X2)
  a$values[a$values<0] <- 0
  b <- diag(a$values, nrow=length(a$values))
  loadings <- a$vectors %*% sqrt(b)
  partial <- function(x) {
    c <- loadings[,1:x]
    partcov <- X2 - (c %*% t(c))
    d <- diag(partcov)
    if(any(is.element(NaN,d), is.element(0,d), length(d[d<0])!=0)) {
      map <- 1
    } else {
      d <- 1/(sqrt(d))
      e <- diag(d, nrow=length(d))
      pr <- e %*% partcov %*% e
      map <- (sum(pr^2) - ncol(X2)) / (ncol(X2) * (ncol(X2) - 1))
    }
    return(map)
  }
  fm <- sapply(1:(ncol(X2) - 1), partial)
  fm <- c((sum(X2^2) - ncol(X2))/(ncol(X2) * (ncol(X2) - 1)), fm)
  return(max(1, which.min(fm) - 1))
}

pca.genexp <- function(X=NULL, algo="svd", method="nb", cutoff=10,
                       scree.file=NULL){
  ## Apply PCA on a gene expression matrix and identify
  ## the leading principal components
  ##
  ## Args:
  ##  X: matrix with genes in rows and samples in columns
  ##  algo: can be 'svd' or 'eigen' (same results modulo a rotation)
  ##  method: to choose which PCs to remove, i.e. to interpret cutoff
  ##          'nb': directly the nb of PCs to remove
  ##          'pve': based on prop of variance explained
  ##          'tw': based on p-value from Tracy-Widom test statistic
  ##          'shriner': min the avg squared partial correlation
  ##  cutoff: to choose which PCs to remove, depends on 'method'
  ##  scree.file: file in which to save scree plot if non NULL
  stopifnot(! is.null(X), is.matrix(X),
            (algo %in% c("eigen","svd")),
            ! is.null(method), (method %in% c("nb","pve","tw")),
            ! is.null(cutoff))
  if(nrow(X) < ncol(X))
    warning("input matrix doesn't seem to have genes in rows and samples in columns")
  if(method == "tw")
    require(RMTstat)

  N <- nrow(X) # nb of genes
  P <- ncol(X) # nb of samples -> find PCs as linear combinations of them

  ## center and scale the input matrix
  ## (centering is not essential, but scaling prevents few samples with
  ## big variance to influence the PCs too much)
  X.cs <- scale(X, center=TRUE, scale=TRUE)

  if(algo == "eigen"){
    ## method 1: get the empirical unbiased covariance matrix between samples
    ## and perform its eigendecomposition
    S <- cov(X.cs) # same as 1/(N-1) * t(X.cs) %*% X.cs
    S.evd <- eigen(S)
    PCs <- S.evd$vectors
    e.vals <- S.evd$values
  } else if(algo == "svd"){
    ## method 2: perform the singular value decomposition of X.cs
    X.cs.svd <- svd(X.cs)
    PCs <- X.cs.svd$v
    e.vals <- X.cs.svd$d
  }
  rownames(PCs) <- colnames(X)
  colnames(PCs) <- paste0("PC", 1:P)

  ## choose the nb of PCs to remove
  if(method == "nb"){
    nb.pcs <- cutoff
  } else if(method == "pve"){
    prop.var.exp <- e.vals / sum(e.vals)
    up.to.which.pc <- which(abs(diff(prop.var.exp)) < cutoff)
    stopifnot(length(up.to.which.pc) != 0)
    nb.pcs <- up.to.which.pc[1]
  } else if(method == "tw"){
    pvals <- ptw(q=e.vals, beta=1, lower.tail=FALSE)
    up.to.which.pc <- which(pvals > cutoff)
    stopifnot(length(up.to.which.pc) != 0)
    nb.pcs <- up.to.which.pc[1] # correct for multiple testing?
  } else if(method == "shriner"){
    nb.pcs <- getNbPCsMinimAvgSqPartCor(X)
  }
  message(paste0("nb of PCs to remove: ", nb.pcs))

  ## scree plot: cumulative PVE versus sorted eigenvalues
  if(! is.null(scree.file)){
    pdf(scree.file)
    plot(x=1:length(e.vals),
         y=cumsum(e.vals/sum(e.vals)),
         type="b", ylim=c(0,1),
         main="Scree plot from PCA",
         xlab="Eigenvalues sorted in decreasing order",
         ylab="Cumulative proportion of variance explained")
    abline(v=nb.pcs)
    dev.off()
    embedFonts(scree.file)
  }

  return(list(pcs=PCs, vars=e.vals, nb.pcs=nb.pcs))
}

rm.confound.genexp <- function(X=NULL, confounders=NULL){
  ## Return residuals of linear regressions used to remove a set
  ## of confounders (e.g. PCs or PEER factors) from a matrix of
  ## gene expression levels
  ##
  ## Args:
  ##  X: matrix with samples in rows and genes in columns
  ##     (it will be centered and scaled before PCs are removed)
  ##  confounders: matrix with samples in rows and confounders in columns
  stopifnot(! is.null(X), is.matrix(X),
            ! is.null(confounders), is.matrix(confounders),
            nrow(X) == nrow(confounders))
  if(nrow(X) > ncol(X))
    warning("input matrix doesn't seem to have samples in rows and genes in columns")

  res <- lm.fit(x=confounders, y=scale(X, center=TRUE, scale=TRUE))
  return(t(res$residuals))
}

##' Impute missing expression levels per subgroup and per gene using the mean
##' (only genes expressed in all subgroups are considered)
##'
##'
##' @param list.mat list of matrices, one per subgroup with genes in rows
##' and samples in columns
##' @return
##' @author Timothée Flutre
imp.miss.genexp <- function(list.mat=NULL){
  stopifnot(! is.null(list.mat), is.list(list.mat))
  for(subgroup in names(list.mat)){
    X <- list.mat[[subgroup]]
    stopifnot(is.matrix(X), ! is.null(rownames(X)), ! is.null(colnames(X)))
    if(nrow(X) < ncol(X))
      warning("input matrix doesn't seem to have genes in rows and samples in columns")
  }

  ## identify all individuals and genes expressed in all subgroups
  all.inds <- sort(unique(do.call(c, lapply(list.mat, colnames))))
  message(paste0("total nb of individuals: ", length(all.inds)))
  all.genes <- table(do.call(c, lapply(list.mat, rownames)))
  message(paste0("total nb of genes: ", length(all.genes)))
  com.genes <- sort(names(all.genes[which(all.genes == length(list.mat))]))
  message(paste0("nb of genes expressed in all subgroups: ", length(com.genes)))

  ## impute per subgroup and per gene
  lapply(list.mat, function(X){
    X.impM <- matrix(nrow=length(com.genes), ncol=length(all.inds))
    rownames(X.impM) <- com.genes
    colnames(X.impM) <- all.inds
    X.impM[rownames(X)[which(rownames(X) %in% com.genes)],colnames(X)] <-
      X[rownames(X)[which(rownames(X) %in% com.genes)],]
    X.impM <- t(apply(X.impM, 1, function(x){
      imp.explevels <- x
      imp.explevels[which(is.na(x))] <- mean(x[which(! is.na(x))])
      imp.explevels
    }))
    X.impM
  })
}

##' Simulate a covariance matrix by drawing random numbers from a uniform distribution
##'
##'
##' @param d dimension of the matrix (number of rows and columns)
##' @param u.min minimum for runif()
##' @param u.max maximum for runif()
##' @param names names of rows and columns
##' @return matrix
##' @author Timothée Flutre
simul.covar.mat <- function(d, u.min=0, u.max=0.5, names=NULL){
	suppressPackageStartupMessages(library(Matrix))
  if(! is.null(names))
    stopifnot(length(names) == d)
  mat <- round(nearPD(matrix(runif(n=d*d, min=0, max=0.5),
                             nrow=d))$mat, 2)
  diag(mat) <- diag(mat) / d + 1
  if(! is.null(names))
    rownames(mat) <- colnames(mat) <- names
  return(mat)
}

##' Scales a correlation matrix into the corresponding covariance matrix efficiently.
##'
##' Use sweep. https://en.wikipedia.org/wiki/Covariance_matrix#Correlation_matrix
##' @param x correlation matrix
##' @param sd standard deviations
##' @return matrix
##' @author Timothée Flutre
cor2cov <- function(x, sd){
  ## D <- diag(sd); return(D %*% x %*% D)
  return(sweep(sweep(x, 1, sd, "*"), 2, sd, "*"))
}

##' Estimate kinship matrix from genotypes at SNPs.
##'
##' SNPs with missing data are ignored.
##' @title Kinship from SNPs.
##' @param X matrix with SNPs in rows and individuals in columns,
##' and genotypes coded as allele dose (i.e. in [0,2]),
##' @param mafs vector with minor allele frequencies (calculated with `maf.from.dose` if NULL)
##' @param thresh threshold on allele frequencies below which SNPs are ignored
##' @param method default is "astle-balding"; "animal-model"; "center", "center-std"
##' @return kinship matrix
##' @author Timothée Flutre
estim.kinship.AstleBalding <- function(X, mafs=NULL, thresh=0.01,
                                       method="astle-balding"){
  stopifnot(is.matrix(X),
            thresh > 0,
            thresh <= 0.5,
            method %in% c("astle-balding", "animal-model", "center", "center-std"))
  N <- ncol(X)
  P <- nrow(X)
  if(P < N)
    message("did you put SNPs in rows and individuals in columns?")

  if(any(apply(X,

  if(is.null(mafs)){
    mafs <- maf.from.dose(t(X))
    message(paste0("allele freqs: ",
                   "min=", format(min(mafs), digits=2),
                   " Q1=", format(quantile(mafs, 0.25), digits=2),
                   " med=", format(median(mafs), digits=2),
                   " Q3=", format(quantile(mafs, 0.75), digits=2),
                   " max=", format(max(mafs), digits=2)))
  }
  stopifnot(min(mafs) >= 0, max(mafs) <= 0.5)

  idx <- which(mafs < thresh)
  if(length(idx) > 0)
    message(paste0("skip ", length(idx), " SNPs with freq below ", thresh))
  P <- P - length(idx)

  if(method == "astle-balding"){
    tmp <- sweep(x=X[-idx,], MARGIN=1, STATS=2 * mafs[-idx], FUN="-")
    tmp <- sweep(x=tmp, MARGIN=1, STARTS=2 * sqrt(mafs[-idx] * (1 - mafs[-idx])), FUN="/")
    K <- crossprod(tmp, tmp) / P
  } else if(method == "animal-model"){
    K <- crossprod(X[-idx,], X[-idx,]) / (2  * sum(mafs[-idx] * (1 - mafs[-idx])))
  } else if(method == "center"){
    ## tmp <- sweep(x=X[-idx,], MARGIN=1, STATS=rowMeans(X), FUN="-")
    tmp <- scale(x=t(X[-idx]), center=TRUE, scale=FALSE)
    K <- crossprod(tmp, tmp) / P
  } else if(method == "center-std"){
    tmp <- scale(x=t(X[-idx]), center=TRUE, scale=TRUE)
    K <- crossprod(tmp, tmp) / P
  }

  return(K)
}

##' Simulate a data set from a basic animal model.
##'
##' y = mu 1_n + X b + Z u + e = W a + Z u + e
##' y is n x 1; X is n x P; Z is n x Q; W is n x (P+1)
##' u ~ Norm_Q(0, sigma_u^2 A); e ~ Norm_n(0, sigma^2 I_n)
##' @param n number of individuals (default is 300)
##' @param mu global mean (default is 4)
##' @param P number of fixed effects (default is 1)
##' @param b fixed effects (default is 2)
##' @param nb.snps number of SNPs (default is 1000; ignored if A is given)
##' @param maf minor allele frequency (default is 0.3; ignored if A is given)
##' @param A matrix of additive relationships
##' @param sigma2 variance component of the errors (default is 5)
##' @param lambda ratio of variance components as sigma_u^2 /sigma^2 (default is 3)
##' @return list with all input variables and the data set ready to be analyzed
##' @author Timothée Flutre
simul.animal.model <- function(n=300, mu=4, P=1, b=2, nb.snps=1000, maf=0.3,
                               A=NULL, sigma2=5, lambda=3){
  library(MASS)
  library(Matrix)
  animal.ids <- sprintf(fmt=paste0("ind%0", floor(log10(n))+1, "i"), 1:n)
  X <- matrix(data=rnorm(n=n), nrow=n, ncol=P)
  b <- matrix(data=rep(b, P), nrow=P, ncol=1)
  W <- cbind(rep(1, n), X)
  a <- matrix(c(mu, b))
  Q <- n
  if(is.null(A)){
    stopifnot(nrow(A) == n, ncol(A) == n)
    snp.ids <- sprintf(fmt=paste0("snp%0", floor(log10(nb.snps))+1, "i"),
                       1:nb.snps)
    M <- matrix(data=rbinom(n=Q*nb.snps, size=2, prob=maf),
                nrow=Q, ncol=nb.snps, dimnames=list(animal.ids, snp.ids))
    A <- (1/nb.snps) * M %*% t(M)
  }
  Z <- diag(Q)
  sigmau2 <- lambda * sigma2
  h2 <- sigmau2 / (sigmau2 + sigma2)
  G <- as.matrix(nearPD(sigmau2 * A)$mat)
  u <- matrix(mvrnorm(n=1, mu=rep(0, Q), Sigma=G))
  R <- sigma2 * diag(n)
  e <- matrix(mvrnorm(n=1, mu=rep(0, n), Sigma=R))
  y <- W %*% a + Z %*% u + e
  dat <- data.frame(fix=W[,2],
                    animal=factor(animal.ids),
                    response=y[,1])
  return(list(X=X, W=W, Z=Z, G=G, a=a, u=u, sigmau2=sigmau2, sigma2=sigma2,
              h2=h2, dat=dat))
}

##' Make a scatter plot of y as a function of x, along with the regression
##' line from lm() as well as both confidence and both prediction lines from
##' predict().
##'
##'
##' @param x vector of points
##' @param y vector of points
##' @return nothing
##' @author Timothée Flutre
regplot <- function(x, y, ...){
  x <- as.numeric(x)
  y <- as.numeric(y)
  plot(x, y, ...)
  fit <- lm(y ~ x)
  abline(fit, col="red")
  newx <- seq(min(x), max(x), length.out=length(x))
  pred.ci <- predict(fit, newdata=data.frame(x=newx), interval="confidence")
  lines(newx, pred.ci[,"lwr"], lty=2)
  lines(newx, pred.ci[,"upr"], lty=2)
  pred.pi <- predict(fit, newdata=data.frame(x=newx), interval="prediction")
  lines(newx, pred.pi[,"lwr"], lty=3)
  lines(newx, pred.pi[,"upr"], lty=3)
}

##' Produce a quantile-quantile plot for p values and display its confidence
##' interval
##'
##' A quantile is an order statistic, and the j-th order statistic from a
##' Uniform(0,1) sample has a Beta(j,N-j+1) distribution (Casella & Berger,
##' 2001, 2nd edition, p230).
##' Let us assume we have N independent p values, $\{p_1,\ldots,p_N\}$, for
##' instance: pvalues <- c(runif(99000,0,1), rbeta(1000,0.5,1)). Under the
##' null, they are identically uniformly distributed:
##' $\forall i \; p_i \overset{\text{i.i.d.}{\sim}} \mathcal{U}_{[0,1]}$.
##' Therefore, the 95% confidence interval for the j-th quantile of the set
##' of p values can be calculated with: qbeta(0.95, j, N-j+1).
##' TODO: look at this https://github.com/stephenturner/qqman/blob/v0.0.0/qqman.r
##' @param pvalues vector of raw p values
##' @param main main title (default="Q-Q plot")
##' @author Timothée Flutre (inspired from an anonymous comment to http://gettinggeneticsdone.blogspot.fr/2009/11/qq-plots-of-p-values-in-r-using-ggplot2.html)
qqplot.pval <- function(pvalues, main="Q-Q plot", ...){
    N <- length(pvalues)
    c95 <- rep(0, N)
    c05 <- rep(0, N)
    for(j in 1:N){
        c95[j] <- qbeta(0.95, j, N-j+1)
        c05[j] <- qbeta(0.05, j, N-j+1)
    }

    pvalues <- -log10(pvalues)
    null <- -log10(1:N/N)
    MAX <- max(c(pvalues, null))

    plot(null, -log(c95,10), ylim=c(0,MAX), xlim=c(0,MAX), type="l",
         axes=FALSE, xlab="", ylab="")
    par(new=T)
    plot(null, -log(c05,10), ylim=c(0,MAX), xlim=c(0,MAX), type="l",
         axes=FALSE, xlab="", ylab="")
    abline(0, 1, col="red") # diagonal
    par(new=T)
    qqplot(x=null, y=pvalues, ylim=c(0,MAX), xlim=c(0,MAX), las=1,
           main=main, xlab=expression(Expected~~-log[10](italic(p)~values)),
           ylab=expression(Observed~~-log[10](italic(p)~values)), ...)
}

##' Plot a Hinton diagram
##'
##' Modified from http://www.cs.princeton.edu/~mimno/factor-analysis.R
##' @title Hinton diagram
##' @param m matrix
##' @param main main title
##' @param max.sqrt.m to play with the scaling
##' @author Timothée Flutre
hinton <- function(m, main="", max.sqrt.m=NULL){
  rows <- dim(m)[1]
  cols <- dim(m)[2]

  left <- rep(0, rows * cols)
  right <- rep(0, rows * cols)
  bottom <- rep(0, rows * cols)
  top <- rep(0, rows * cols)

  box.colors <- rep("white", rows * cols)

  if(is.null(max.sqrt.m))
    max.sqrt.m <- max(sqrt(abs(m)))
  scale <- 0.9 / (2 * max.sqrt.m)

  position <- 1

  for(row in 1:rows){
    for(col in 1:cols){
      if(m[row,col] < 0)
        box.colors[position] <- "black"
      x <- sqrt(abs(m[row,col]))
      left[position] <- col - (x * scale)
      right[position] <- col + (x * scale)
      top[position] <- -(row - (x * scale))
      bottom[position] <- -(row + (x * scale))
      position <- position + 1
    }
  }

  xlab <- ""
  ylab <- ""
  if(! is.null(names(dimnames(m)))){
    xlab <- names(dimnames(m))[2]
    ylab <- names(dimnames(m))[1]
  }

  par(mar=c(ifelse(xlab == "", 1, 3),
        ifelse(ylab == "", 1, 3), 5, 1) + 0.1)

  plot(0, xlim=c(0.25,cols+0.75), ylim=c(-rows-0.75, -0.25),
       type="n", xaxt="n", yaxt="n", xlab="", ylab="")

  rect(left, bottom, right, top, col=box.colors)

  if(main != "")
    title(main=main, line=3)

  if(! is.null(colnames(m))){
    axis(side=3, at=1:cols, labels=FALSE)
    text(x=1:cols, y=par("usr")[4] + 0.25, labels=colnames(m), adj=0, srt=45, xpd=TRUE)
  } else
    axis(side=3, at=1:cols, labels=1:cols)

  if(! is.null(rownames(m))){
    axis(side=2, at=-(1:rows), labels=rownames(m), las=1)
  } else
    axis(side=2, at=-(1:rows), labels=1:rows, las=1)

  if(xlab != "")
    mtext(xlab, side=1, line=1)
  if(ylab != "")
    mtext(ylab, side=2, line=2)
}

##' Plot a scale, e.g. to add on the side of image()
##'
##' Takes some time to draw (there is one polygon per break...)
##' http://menugget.blogspot.de/2011/08/adding-scale-to-image-plot.html
##' @param z
##' @param zlim
##' @param col
##' @param breaks
##' @param horiz
##' @param ylim
##' @param xlim
##' @param ...
##' @author Timothée Flutre
plot.scale <- function(z, zlim, col = heat.colors(12),
                        breaks, horiz=TRUE, ylim=NULL, xlim=NULL, ...){
  if(! missing(breaks))
    if(length(breaks) != (length(col)+1))
      stop("must have one more break than colour")

  if(missing(breaks) & ! missing(zlim))
    breaks <- seq(zlim[1], zlim[2], length.out=(length(col)+1))

  if(missing(breaks) & missing(zlim)){
    zlim <- range(z, na.rm=TRUE)
    zlim[2] <- zlim[2] + c(zlim[2]-zlim[1])*(1E-3)#adds a bit to the range in both directions
    zlim[1] <- zlim[1] - c(zlim[2]-zlim[1])*(1E-3)
    breaks <- seq(zlim[1], zlim[2], length.out=(length(col)+1))
  }

  poly <- vector(mode="list", length(col))
  for(i in seq(poly))
    poly[[i]] <- c(breaks[i], breaks[i+1], breaks[i+1], breaks[i])

  xaxt <- ifelse(horiz, "s", "n")
  yaxt <- ifelse(horiz, "n", "s")
  if(horiz){
    YLIM <- c(0,1)
    XLIM <- range(breaks)
  } else{
    YLIM <- range(breaks)
    XLIM <- c(0,1)
  }
  if(missing(xlim))
    xlim <- XLIM
  if(missing(ylim))
    ylim <- YLIM

  plot(1, 1, t="n", ylim=ylim, xlim=xlim, xaxt=xaxt, yaxt=yaxt,
       xaxs="i", yaxs="i", bty="n", ...)

  for(i in seq(poly)){
    if(horiz){
      polygon(poly[[i]], c(0,0,1,1), col=col[i], border=NA)
    } else
      polygon(c(0,0,1,1), poly[[i]], col=col[i], border=NA)
  }
}

##' Plot a matrix as a heatmap in its natural orientation, with a colored
##' scale on the right side, and optionally using its dimension names for
##' rows and columns
##'
##' To print all row names, choose idx.rownames=1:nrow(z). To print a subset
##' of 10 row names, choose idx.rownames=floor(seq(1, nrow(z), length.out=10)).
##' Similarly for column names.
##' @param z matrix to be plotted
##' @param main title to appear above the heatmap
##' @param idx.rownames vector giving the indices of the row names of z to be added on the left side of the plot
##' @param idx.colnames vector giving the indices of the column names of z to be added on top of the plot
##' @param breaks vector (default=seq(min(z), max(z), length.out=100))
##' @author Timothée Flutre
image.scale <- function(z, main=NULL, idx.rownames=NULL, idx.colnames=NULL,
                        breaks=NULL){
  if(! is.null(idx.rownames) & is.null(rownames(z)))
    stop("non-null idx.rownames requires z to have row names", call.=FALSE)
  if(! is.null(idx.colnames) & is.null(colnames(z)))
    stop("non-null idx.colnames requires z to have column names", call.=FALSE)
  if(is.null(breaks))
    breaks <- seq(min(z), max(z), length.out=100)

  layout(matrix(c(1,2), nrow=1, ncol=2), widths=c(7,1))
  ## layout.show(2) # for debugging purposes

  col.pal <- colorRampPalette(c("black", "red", "yellow"), space="rgb")

  ## plot the heatmap
  custom.mar <- c(1, 5, 6, 1)
  if(is.null(idx.rownames))
      custom.mar[2] <- 1
  if(is.null(idx.colnames))
      custom.mar[3] <- 3
  par(mar=custom.mar)
  image(t(z)[,nrow(z):1], axes=FALSE, col=col.pal(length(breaks)-1))
  if(! is.null(main))
    mtext(text=main, side=3, line=ifelse(is.null(idx.colnames), 1, 4),
          font=2, cex=1.3)
  if(! is.null(idx.colnames))
      text(x=seq(0,1,length.out=length(idx.colnames)), y=par("usr")[4]+0.02,
           srt=45, adj=0, labels=colnames(z)[idx.colnames], xpd=TRUE)
  if(! is.null(idx.rownames))
      mtext(text=rev(rownames(z)[idx.rownames]), side=2, line=1,
            at=seq(0,1,length.out=length(idx.rownames)),
            las=2)

  ## plot the scale
  par(mar=c(1,0,6,3))
  plot.scale(z, col=col.pal(length(breaks)-1), breaks=breaks, horiz=FALSE,
             yaxt="n")
  axis(4, at=format(breaks[seq.int(from=1,to=100,length.out=5)], digits=2),
       las=2, lwd=0, lwd.ticks=1)
}

##' Returns the genetic map contained in a BioMercator TXT file.
##'
##' http://moulon.inra.fr/index.php/en/tranverse-team/atelier-de-bioinformatique/projects/projets/135
##' @param file the name of the file which the data are to be read from
##' @return list
##' @author Timothée Flutre
read.biomercator <- function(file){
    stopifnot(file.exists(file))

    gmap <- list()

    lines <- readLines(file)

    ## load meta-data
    i <- 1
    while(! grepl("chr=", lines[i])){
        tokens <- strsplit(lines[i], "=")[[1]]
        key <- gsub(" ", "", tokens[1])
        if(key %in% names(gmap))
            key <- paste(key, sum(key == names(gmap)) + 1, sep=".")
        val <- tokens[2]
        gmap[[key]] <- val
        i <- i + 1
    }

    ## load chromosomes (can have several linkage groups)
    chrs <- split(lines[-(1:(i-1))], cumsum(grepl("^chr=", lines[-(1:(i-1))])))
    gmap[["map"]] <- lapply(chrs, function(chr){
        lgs <- split(chr[-1], cumsum(grepl("^lg=", chr[-1])))
        data <- lapply(lgs, function(lg){
            tmp <- as.data.frame(do.call(rbind, strsplit(lg[-1], "\t")))
            tmp <- tmp[,-1] # discard column of identifiers
            tmp <- tmp[! duplicated(tmp[,1]),] # discard redundant marker names
            df <- as.numeric(as.character(tmp[,2]))
            names(df) <- as.character(tmp[,1])
            df[order(df)]
        })
        names(data) <- paste("lg",
                             sapply(lgs, function(lg){
                                 strsplit(lg[1], "=")[[1]][2]
                             }),
                             sep=".")
        data
    })
    names(gmap[["map"]]) <- paste("chr",
                                  sapply(chrs, function(chr){
                                      strsplit(chr[1], "=")[[1]][2]
                                  }),
                                  sep=".")

    ## add useful numbers
    gmap$nbMarkers <- sum(sapply(gmap$map, function(chr){
        sapply(chr, function(lg){length(lg)})
    }))
    gmap$nbLinkageGroups <- sum(sapply(gmap$map, function(chr){length(chr)}))
    gmap$mapSize <- sum(sapply(gmap$map, function(chr){
        sapply(chr, function(lg){lg[length(lg)]})
    }))

    txt <- paste0("map '", gmap$mapName, "':")
    txt <- paste0(txt, "\n\tnb of individuals: ", gmap$popSize)
    txt <- paste0(txt, "\n\tnb of markers: ", gmap$nbMarkers)
    txt <- paste0(txt, "\n\tnb of chromosomes: ", length(gmap$map))
    txt <- paste0(txt, "\n\tnb of linkage groups: ", gmap$nbLinkageGroups)
    txt <- paste0(txt, "\n\tmap size: ", gmap$mapSize, " ", gmap$mapUnit)
    mean.dist <- do.call(c, lapply(gmap$map, function(chr){
        sapply(chr, function(lg){
            rev(lg)[1:(length(lg)-1)] - lg[(length(lg)-1):1]
        })}))
    txt <- paste0(txt, "\n\tmean distances per linkage group:")
    message(paste0(txt))
    print(summary(mean.dist))

    return(gmap)
}

##' Convert SNP genotype data from alleles (say, "AA" and "AT") to minor allele
##' doses (here, 0 and 1 if "T" is the minor allele).
##'
##' Not particularly efficient, but at least it exists.
##' @param x data.frame with SNPs in rows and individuals in columns, the SNP
##' identifiers being in the first column
##' @param na.string a character to be interpreted as NA values
##' @return list of a matrix (allele doses, SNPs in columns and individuals in
##' rows) and a vector (minor alleles)
##' @author Timothée Flutre
genotypes.alleles2dose <- function(x, na.string="--"){
  stopifnot(is.data.frame(x),
            ! is.null(colnames(x)))

  snp.names <- x[,1]
  P <- length(snp.names)
  ind.names <- colnames(x)[-1]
  N <- length(ind.names)
  message(paste0(P, " SNPs and ", N, " individuals"))

  geno.doses <- matrix(data=NA, nrow=N, ncol=P,
                       dimnames=list(ind=ind.names, snp=snp.names))
  alleles <- matrix(data=NA, nrow=P, ncol=2,
                    dimnames=list(snp.names, c("minor", "major")))

  for(p in 1:P){ # for each SNP
    raw.genos <- unlist(x[p, -1])
    raw.genos[raw.genos == na.string] <- NA
    if(all(is.na(raw.genos))){
      next
    }
    tmp <- do.call(c, strsplit(raw.genos[! is.na(raw.genos)], ""))
    distinct.alleles <- sort(unique(tmp))
    allele.counts <- sort(table(tmp))
    if(length(distinct.alleles) > 2){ # SNP with more than 2 alleles
      stop("SNP ", paste0(x[p,1], " has more than 2 alleles"))
    } else if(length(distinct.alleles) == 2){ # SNP with exactly 2 alleles
      alleles[p, "minor"] <- names(allele.counts)[1]
      alleles[p, "major"] <- names(allele.counts)[2]
      raw.genos <- gsub(pattern=paste0(alleles[p, "minor"], alleles[p, "minor"]),
                        replacement="2", x=raw.genos)
      raw.genos <- gsub(pattern=paste(paste0(alleles[p, "minor"], alleles[p, "major"]),
                            paste0(alleles[p, "major"], alleles[p, "minor"]), sep="|"),
                        replacement="1", x=raw.genos)
      raw.genos <- gsub(pattern=paste0(alleles[p, "major"], alleles[p, "major"]),
                        replacement="0", x=raw.genos)
    } else if(length(distinct.alleles) == 1){ # SNP with only 1 allele
      alleles[p, "major"] <- names(allele.counts)[1]
      raw.genos <- gsub(pattern=paste0(alleles[p, "major"], alleles[p, "major"]),
                        replacement="0", x=raw.genos)
    }
    raw.genos <- as.numeric(raw.genos)
    if(! all(names(table(raw.genos, useNA="no")) %in% c("0", "1", "2")))
      stop("check SNP ", paste0(x[p,1], " (row ", p, ")"))
    geno.doses[,p] <- raw.genos
  }

  return(list(geno.doses=geno.doses,
              alleles=alleles))
}

<<<<<<< HEAD
##' Estimate minor allele frequencies of SNPs.
##'
##' Missing values should be encoded as NA.
##' @param x matrix of SNP genotypes encoded as allele doses, with SNPs in
##' columns and individuals in rows
##' @return vector
##' @author Timothée Flutre
maf.from.dose <- function(X){
  stopifnot(is.matrix(X))
  if(ncol(X) < nrow(X))
    message("did you put SNPs in columns and individuals in rows?")
  maf.hat <- apply(X, 2, function(genos){
    genos.notmiss <- genos[! is.na(genos)]
    sum(genos.notmiss) / (2 * length(genos.notmiss))
  })
  return(maf.hat)
}

=======
>>>>>>> 29bac455
##' Plot missing SNP genotypes as a grid.
##'
##' Data will be represented in black if missing, white otherwise.
##' @param x matrix with SNP genotypes as allele doses (NA if missing) with
##' SNPs in columns and individuals in rows
##' @param main an overall title for the plot (default="Missing genotypes")
##' @param xlab a title for the x axis (default="Individuals")
##' @param ylab a title for the y axis (default="SNPs")
##' @return nothing
##' @author Timothée Flutre
plotGridMissGenos <- function(x, main="Missing genotypes", xlab="Individuals",
                              ylab="SNPs"){
  if(ncol(x) < nrow(x))
    message("did you put SNPs in columns and individuals in rows?")
  image(1:nrow(x), 1:ncol(x), is.na(x), col=c("white","black"),
        main=main, xlab=xlab, ylab=ylab)
}

##' Estimate minor allele frequencies of SNPs.
##'
##' Missing values should be encoded as NA.
##' @param X matrix of SNP genotypes encoded as allele doses, with SNPs in
##' columns and individuals in rows
##' @return vector
##' @author Timothée Flutre
maf.from.dose <- function(X){
  stopifnot(is.matrix(X))
  if(ncol(X) < nrow(X))
    warning("input matrix doesn't seem to have SNPs in columns and individuals in rows")
  maf.hat <- apply(X, 2, function(x){
    x <- x[complete.cases(x)]
    tmp <- sum(x) / (2 * length(x))
    ifelse(tmp <= 0.5, tmp, 1 - tmp)
  })
  return(maf.hat)
}

##' Plot the histogram of the minor allele frequency per SNP
##'
##' Missing values (encoded as NA) are discarded.
##' @title Histogram of minor allele frequencies
##' @param X matrix of SNP genotypes encoded as allele doses, with SNPs in
##' columns and individuals in rows (optional if maf is not null)
##' @param maf vector of minor allele frequencies (optional if X is not null)
##' @param main string for the main title (default="")
##' @param xlim default=c(0,0.5)
##' @param col
##' @param border
##' @param las
##' @param breaks
##' @param ...
##' @return nothing
##' @author Timothée Flutre
plotHistMinAllelFreq <- function(X=NULL, maf=NULL, main="", xlim=c(0,0.5),
                                 col="grey", border="white", las=1,
                                 breaks="FD", ...){
  stopifnot(! is.null(X) || ! is.null(maf))

  if(! is.null(X) & is.null(maf)){
    N <- nrow(X)
    P <- ncol(X)
    if(P < N)
      warning("input matrix doesn't seem to have SNPs in columns and individuals in rows")
    message(paste0(P, " SNPs and ", N, " individuals"))
    maf <- maf.from.dose(X)
  }

  tmp <- hist(x=maf, xlab="Minor allele frequency", ylab="Number of SNPs",
              main=main, xlim=xlim, col=col, border=border, las=las,
              breaks=breaks, ...)
}

##' Convert genotype data to the "mean genotype" file format from BimBam
##'
##' The format is specified in BimBam's manual http://www.haplotype.org/download/bimbam-manual.pdf#page=6
##' @param X matrix with individuals in rows and SNPs in columns
##' @param tX matrix with SNPs in rows and individuals in columns
##' @param alleles data.frame with SNPs in rows (names as row names) and
##' alleles in columns (first is "minor", second is "major")
##' @param file prints the genotype data to this file if non NULL (for instance
##' 'genotypes_bimbam.txt' or gzfile('genotypes_bimbam.txt.gz'))
##' @return data.frame
##' @author Timothée Flutre
genotypes.dose2bimbam <- function(X=NULL, tX=NULL, alleles, file=NULL){
    stopifnot(xor(is.null(X), is.null(tX)),
              ! is.null(row.names(alleles)),
              colnames(alleles) == c("minor","major"))
    if(is.null(tX))
        tX <- t(X)
    tmp <- cbind(alleles, tX)
    if(! is.null(file))
        write.table(x=tmp, file=file, quote=FALSE, sep="\t", row.names=TRUE,
                    col.names=FALSE)
    return(tmp)
}

##' Return the additive relationship matrix, A, from the output of the coancestry() function in the "related" package.
##'
##' The "related" package can be found here: http://frasierlab.wordpress.com/software/. The A matrix is also known as the numerator relationship matrix. It is calculated as explained in chapter 2 from Mrode (2005).
##' @param x list returned by coancestry()
##' @param estim.coancestry name of the coancestry estimator (e.g. "dyadml")
##' @param estim.inbreeding name of the inbreeding estimator (e.g. "LR")
##' @param debug boolean (TRUE to check the output matrix is indeed symmetric)
##' @return matrix
##' @author Timothée Flutre
coancestry2addrel <- function(x, estim.coancestry, estim.inbreeding=NULL,
                              debug=FALSE){
  stopifnot(estim.coancestry %in% colnames(x$relatedness))
  if(! is.null(estim.inbreeding)){
    stopifnot("inbreeding" %in% names(x))
    stopifnot(estim.inbreeding %in% colnames(x$inbreeding))
  }

  ind.ids <- unique(c(x$relatedness$ind1.id,
                      x$relatedness$ind2.id))
  nb.inds <- length(ind.ids)
  A <- matrix(NA, nrow=nb.inds, ncol=nb.inds,
              dimnames=list(ind.ids, ind.ids))

  diag(A) <- 1
  if(! is.null(estim.inbreeding)){
    stopifnot(nrow(x$inbreeding) == nb.inds)
    for(i in 1:nrow(x$inbreeding))
      A[x$inbreeding$ind.id[i], x$inbreeding$ind.id[i]] <-
        1 + x$inbreeding[[estim.inbreeding]][i]
  }

  for(i in 1:nrow(x$relatedness))
    A[x$relatedness$ind1.id[i], x$relatedness$ind2.id[i]] <-
      x$relatedness[[estim.coancestry]][i]
  idx.na.upper <- which(upper.tri(A) & is.na(A))
  idx.equiv.lower <- which(lower.tri(t(A)) & is.na(t(A)))
  A[idx.na.upper] <- A[idx.equiv.lower]
  A[lower.tri(A)] <- t(A)[lower.tri(A)]

  if(debug){ # check that the matrix is symmetric
    for(i in 1:(nrow(A)-1))
      for(j in (i+1):ncol(A))
        if(A[i,j] != A[j,i])
          stop(paste0("matrix not symmetric at (", i, ",", j, ")"), call.=FALSE)
  }

  return(A)
}

##' Calculate the GC content of a set of sequences.
##'
##' Requires the Biostrings package.
##' @param x vector of sequences (e.g. "AGGT"), possibly with names
##' @return vector
##' @author Timothée Flutre
gc.content <- function(x){
  stopifnot(is.character(x))
	suppressPackageStartupMessages(library(Biostrings))

  sapply(x, function(xi){
    sum(alphabetFrequency(DNAString(xi),
                          baseOnly=TRUE, as.prob=TRUE)[c("C","G")])
  })
}

##' Align each sequence against each other (and itself).
##'
##' Requires the Biostrings package.
##' @title All pairwise alignments
##' @param x vector of sequences (e.g. "AGGT"), possibly with names
##' @param type type of alignment (default="global", i.e. Needleman-Wunsch)
##' @return list of instances of class PairwiseAlignments
##' @author Timothée Flutre
all.pair.aligns <- function(x, type="global", ...){
	stopifnot(is.character(x))
	suppressPackageStartupMessages(library(Biostrings))

	aligns <- list()

	for(i in 1:(length(x)-1)){
		for(j in i:length(x)){
			aligns[[paste0(i,"-",j)]] <-
				pairwiseAlignment(pattern=x[j],
													subject=x[i],
													type=type,
													substitutionMatrix=
													nucleotideSubstitutionMatrix(match=1,
																											 mismatch=0,
																											 baseOnly=FALSE,
																											 type="DNA"),
													...)
		}
	}

	return(aligns)
}

##' Extract statistics from all pairwise alignments
##'
##' Requires the Biostrings package.
##' @param aligns list of instances of class PairwiseAlignments (see all.pair.aligns())
##' @param nb.sequences number of sequences
##' @return list of matrices
##' @author Timothée Flutre
stats.all.pair.aligns <- function(aligns, nb.sequences){
	stopifnot(is.list(aligns))
	suppressPackageStartupMessages(library(Biostrings))

	scores <- matrix(data=NA, nrow=nb.sequences, ncol=nb.sequences)
	dists <- matrix(data=NA, nrow=nb.sequences, ncol=nb.sequences)
	pids <- matrix(data=NA, nrow=nb.sequences, ncol=nb.sequences)
	nmatchs <- matrix(data=NA, nrow=nb.sequences, ncol=nb.sequences)
	nmismatchs <- matrix(data=NA, nrow=nb.sequences, ncol=nb.sequences)
	ninss <- matrix(data=NA, nrow=nb.sequences, ncol=nb.sequences)
	ndels <- matrix(data=NA, nrow=nb.sequences, ncol=nb.sequences)

	for(i in 1:(nb.sequences-1)){
		for(j in i:nb.sequences){
			## message(paste0(i,"-",j))
			scores[i,j] <- score(aligns[[paste0(i,"-",j)]])
			dists[i,j] <- nedit(aligns[[paste0(i,"-",j)]])
			pids[i,j] <- pid(aligns[[paste0(i,"-",j)]])
			nmatchs[i,j] <- nmatch(aligns[[paste0(i,"-",j)]])
			nmismatchs[i,j] <- nmismatch(aligns[[paste0(i,"-",j)]])
			ninss[i,j] <- sum(nindel(aligns[[paste0(i,"-",j)]])@insertion[,"Length"] != 0) # insertions in pattern wrt subject
			ndels[i,j] <- sum(nindel(aligns[[paste0(i,"-",j)]])@deletion[,"Length"] != 0) # idem
		}
	}

	return(list(scores=scores, dists=dists, pids=pids, nmatchs=nmatchs,
							nmismatchs=nmismatchs, ninss=ninss, ndels=ndels))
}

##' Initialize plates as data.frames with missing data.
##'
##' Useful for molecular biologists.
##' @param n number of plates
##' @param nrow vector of number of rows for each plate
##' @param ncol vector of number of columns for each plate
##' @param names vector of names for each plate
##' @return list of data.frame, one per plate, in the "wide" format
##' @author Timothée Flutre
init.plates <- function(n, nrow, ncol, names){
  plates <- list()
  for(i in 1:n){
    plates[[names[i]]] <-
      as.data.frame(matrix(data=NA, nrow=nrow[i],
                           ncol=ncol[i],
                           dimnames=list(LETTERS[1:nrow[i]], 1:ncol[i])))
  }
  return(plates)
}

##' Lengthen a "wide" plate into 3 columns for easier processing.
##'
##' Useful for molecular biologists.
##' @param plate data.frame of a plate in the "wide" format
##' @return data.frame of a plate in the "long" format (1 well per row)
##' @author Timothée Flutre
lengthen.plate <- function(plate.w){
  stopifnot(is.data.frame(plate.w),
            ! is.null(rownames(plate.w)),
            ! is.null(colnames(plate.w)))
  nb.samples <- nrow(plate.w) * ncol(plate.w)
  plate.l <- data.frame(sample=rep(NA, nb.samples),
                      row=rep(NA, nb.samples),
                      col=rep(NA, nb.samples))
  sample.id <- 1
  for(i in 1:nrow(plate.w)){
    for(j in 1:ncol(plate.w)){
      plate.l$sample[sample.id] <- plate.w[i,j]
      plate.l$row[sample.id] <- rownames(plate.w)[i]
      plate.l$col[sample.id] <- colnames(plate.w)[j]
      sample.id <- sample.id + 1
    }
  }
  return(plate.l)
}

##' Identify empty wells, if any, in a plate.
##'
##' Useful for molecular biologists.
##' @param plates data.frame of a plate in the "wide" format
##' @return 2 column data.frame (row;col) corresponding to empty wells
##' @author Timothée Flutre
empty.wells <- function(plate.w){
  plate.l <- lengthen.plate(plate.w)
  empty.idx <- is.na(plate.l$sample)
  return(plate.l[empty.idx, c("row", "col")])
}<|MERGE_RESOLUTION|>--- conflicted
+++ resolved
@@ -928,7 +928,6 @@
               alleles=alleles))
 }
 
-<<<<<<< HEAD
 ##' Estimate minor allele frequencies of SNPs.
 ##'
 ##' Missing values should be encoded as NA.
@@ -947,8 +946,6 @@
   return(maf.hat)
 }
 
-=======
->>>>>>> 29bac455
 ##' Plot missing SNP genotypes as a grid.
 ##'
 ##' Data will be represented in black if missing, white otherwise.
