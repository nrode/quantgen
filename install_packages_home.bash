--- conflicted
+++ resolved
@@ -753,11 +753,7 @@
 if [ "$1" == "xclip" ]; then
     mkdir -p $1
     cd $1
-<<<<<<< HEAD
     wget --no-check-certificate http://sourceforge.net/projects/xclip/files/latest/download
-=======
-    wget -O xclip-0.12.tar.gz http://sourceforge.net/projects/xclip/files/latest/download
->>>>>>> 92eb05ed
     tar -xzvf xclip-0.12.tar.gz
     cd xclip-0.12
     ./configure --prefix=$HOME
